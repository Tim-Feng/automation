import os
import yt_dlp
from dotenv import load_dotenv
from typing import Optional, Dict
import time
import glob
from logger import get_workflow_logger
from google_sheets import setup_google_sheets, get_next_id, batch_update
from wordpress_api import WordPressAPI
from dependency_manager import check_and_update_ytdlp

logger = get_workflow_logger('1', 'content_automation')  

# ========== 全域功能開關 ==========
ENABLE_OPENAI = False     
ENABLE_WORDPRESS = True  
ENABLE_GEMINI = True  # 啟用 Gemini File API 分析
# =================================

# 影片下載策略配置
format_strategies = [
    {
        # 策略 1：優先選擇高品質 1080p 影片和 m4a 音訊
        'format': 'bestvideo[height<=1080]+bestaudio[ext=m4a]/best[height<=1080]',
        'postprocessor_args': ['-c:v', 'libx264', '-crf', '23']
    },
    {
        # 策略 2：允許任何音訊格式
        'format': 'bestvideo[height<=1080]+bestaudio/best[height<=1080]',
        'postprocessor_args': ['-c:v', 'libx264', '-crf', '23']
    },
    {
        # 策略 3：直接下載最佳品質
        'format': 'best',
        'postprocessor_args': ['-c:v', 'libx264', '-crf', '23']
    }
]

def get_video_metadata(youtube_url, max_retries=3):
    """使用 yt_dlp 擷取影片標題和時長"""
    for attempt in range(max_retries):
        try:
            ydl_opts = {
                'quiet': True,
                'no_warnings': True,
                'skip_download': True,
                'forcejson': True,
                'noplaylist': True,
                'no_cookies': True
            }
            
            with yt_dlp.YoutubeDL(ydl_opts) as ydl:
                info = ydl.extract_info(youtube_url, download=False)
                
                title = info.get('title', '無標題')
                duration = info.get('duration', 0)
                
                # 時長轉換為 MM:SS 格式
                minutes, seconds = divmod(duration, 60)
                formatted_duration = f"{int(minutes)}:{int(seconds):02}"
                
                return title, formatted_duration
                
        except Exception as e:
            if attempt < max_retries - 1:
                logger.error(f"擷取資訊失敗 (嘗試 {attempt + 1}/{max_retries}): {str(e)}")
                time.sleep(5)
                continue
            raise

def download_video(youtube_url, video_id, download_dir, max_retries=3):
    """下載 YouTube 影片的主要函數"""
    logger.info(f"開始下載影片 ID {video_id}")
    
    # 清理可能存在的部分下載文件
    pattern = f"{video_id}.f*.mp4"
    partial_files = glob.glob(os.path.join(download_dir, pattern))
    for file in partial_files:
        try:
            os.remove(file)
        except Exception as e:
            logger.error(f"清理文件失敗 {file}: {str(e)}")
    
    for attempt in range(max_retries):
        try:
            # 選擇當前策略
            strategy = format_strategies[min(attempt, len(format_strategies) - 1)]
            
            ydl_opts = {
                'outtmpl': os.path.join(download_dir, f"{video_id}.%(ext)s"),
                'format': strategy['format'],
                'merge_output_format': 'mp4',
                'no_cookies': True,
                'quiet': True,
                'verbose': False,
                'noplaylist': True,
                'concurrent_fragment_downloads': 8,
                'retries': 10,
                'fragment_retries': 10,
                'ffmpeg_location': '/usr/local/bin/ffmpeg',
                'postprocessor_args': {
                    'ffmpeg': ['-c:v', 'libx264', '-crf', '23', '-c:a', 'aac', '-b:a', '192k']
                }
            }
            
            start_time = time.time()
            with yt_dlp.YoutubeDL(ydl_opts) as ydl:
                try:
                    info = ydl.extract_info(youtube_url)
                    end_time = time.time()
                    duration = end_time - start_time
                    logger.info(f"影片 ID {video_id} 下載完成，耗時 {duration:.1f} 秒")
                    return True
                    
                except Exception as e:
                    error_msg = str(e)
                    if "HTTP Error 403" in error_msg:
                        logger.error(f"下載嘗試 {attempt + 1} 失敗")
                        continue
                    raise
                    
        except Exception as e:
            logger.error(f"下載失敗 (嘗試 {attempt + 1}/{max_retries}): {str(e)}")
            if attempt < max_retries - 1:
                time.sleep(5)
            continue
    
    raise Exception("所有下載嘗試均失敗")
    
def find_downloaded_file(download_dir, video_id):
    """尋找下載的檔案，優先找 .mp4"""
    # 先找 .mp4
    mp4_file = os.path.join(download_dir, f"{video_id}.mp4")
    if os.path.exists(mp4_file):
        return mp4_file
        
    # 找其他可能的檔案
    for fname in os.listdir(download_dir):
        if fname.startswith(str(video_id) + "."):
            return os.path.join(download_dir, fname)
    return None

def download_and_convert(youtube_url, video_id, download_dir):
    """下載並確保輸出為 MP4 格式"""
    try:
        success = download_video(youtube_url, video_id, download_dir)
        if not success:
            raise Exception("下載失敗")
        
        # 找尋下載的檔案
        output_file = find_downloaded_file(download_dir, video_id)
        if not output_file:
            raise FileNotFoundError(f"找不到下載檔案: {video_id}.*")
            
        return output_file
        
    except Exception as e:
        logger.error(f"下載過程發生錯誤: {str(e)}")
        raise

def extract_youtube_id(url: str) -> Optional[str]:
    """從 YouTube URL 提取影片 ID"""
    try:
        # 使用 yt_dlp 提取影片 ID
        ydl = yt_dlp.YoutubeDL({'quiet': True})
        info = ydl.extract_info(url, download=False)
        return info.get('id')
    except Exception as e:
        logger.error(f"提取 YouTube ID 失敗：{str(e)}")
        return None

def process_one_row(row_index, youtube_url, assigned_id, sheet, updates, download_dir, wp):
    """處理單筆資料"""
    try:
        # 1) 下載 & re-encode
        output_file = download_and_convert(youtube_url, assigned_id, download_dir)

        # 2) 取得標題 / 時長
        title, length = get_video_metadata(youtube_url)
        logger.info(f"取得影片 {assigned_id} 資訊成功")
        logger.debug(f"標題: {title}")
        logger.debug(f"時長: {length}")

        # 3) 更新試算表 B/E 欄
        updates.append({
            'range': f'B{row_index}',
            'values': [[title]]
        })
        updates.append({
            'range': f'E{row_index}',
            'values': [[length]]
        })

        # 4) 如果啟用 WordPress，建立草稿
        if ENABLE_WORDPRESS:
            try:
                # 使用 Perplexity API 生成內容
                from perplexity_client import PerplexityClient
                perplexity = PerplexityClient()
                draft_content = perplexity.search(title)

                # 如果沒有成功獲取內容，使用預設內容
                if not draft_content:
                    logger.warning(f"Perplexity API 未返回內容，使用預設內容")
                    draft_content = f"這是 {title} 的介紹影片。"
                
                # 使用 Gemini Video Analyzer 分析影片內容
                video_analysis = None
                if ENABLE_GEMINI:
                    try:
                        from gemini_video_analyzer import GeminiVideoAnalyzer
                        gemini = GeminiVideoAnalyzer()
                        
                        # 第一優先：分析本地影片檔案（如果存在）
                        if output_file and os.path.exists(output_file):
                            logger.info(f"嘗試分析本地影片檔案: {output_file}")
                            video_analysis = gemini.analyze_video_file(output_file, title)
                        
                        # 如果本地影片不存在或分析失敗，嘗試直接分析 YouTube 影片
                        if not video_analysis or "技術限制說明" in video_analysis:
                            logger.info(f"本地影片分析失敗或不存在，嘗試直接分析 YouTube 影片: {youtube_url}")
                            video_analysis = gemini.analyze_youtube_video(youtube_url, title)
                            
                            # 如果直接分析也失敗，嘗試下載後分析
                            if not video_analysis or "技術限制說明" in video_analysis:
                                logger.info(f"直接分析 YouTube 影片失敗，嘗試下載後分析: {youtube_url}")
                                video_analysis = gemini.analyze_youtube_video_by_download(youtube_url, title)
                        
                        if video_analysis and "技術限制說明" not in video_analysis:
                            logger.info(f"Gemini API 成功分析影片 {assigned_id}")
                        else:
                            logger.warning(f"Gemini API 未返回有效內容，僅使用 Perplexity 內容")
                            video_analysis = None
                    except Exception as gemini_error:
                        logger.error(f"Gemini API 錯誤: {gemini_error}")
                        logger.warning("繼續使用僅有的 Perplexity 內容")
                
                # 合併 Perplexity 和 Gemini 的內容
                combined_content = draft_content
                if video_analysis:
                    combined_content = f"{draft_content}\n\n{video_analysis}"
                    logger.debug("已合併 Perplexity 和 Gemini 內容")

                # 使用 TagSuggester 生成標籤
                from tag_suggestion import TagSuggester
                tag_suggester = TagSuggester()
                # 日誌已經在 TagSuggester 中記錄，這裡不需要重複記錄
                tags = tag_suggester.suggest_tags(title=title, content=combined_content)
                
                # 初始化標籤列表，始終包含 featured 標籤
                tag_ids = [136]  # "featured" 標籤的 ID
                
                # 記錄標籤建議狀態
                if tags:
                    # 將 Assistant 返回的標籤轉換為 WordPress 標籤 ID
                    logger.debug("開始轉換標籤為 WordPress 標籤 ID...")
                    additional_tags = wp.convert_tags_to_ids(tags)
                    
                    if additional_tags:
                        tag_ids.extend(additional_tags)
                        logger.debug(f"成功轉換 {len(additional_tags)} 個標籤")
                    else:
                        logger.warning("無法建立標籤，僅使用 featured 標籤")
                else:
                    logger.warning("無法生成標籤建議，僅使用 featured 標籤")
                
                # 移除重複的標籤 ID 並設置
                tag_ids = list(set(tag_ids))
                
                # 提取 YouTube 影片 ID
                youtube_id = extract_youtube_id(youtube_url)
                
                result = wp.create_draft(
                    title=title,
                    content=draft_content,
                    video_url=youtube_url,
                    video_length=length,
                    video_tag=tag_ids,
                    video_id=youtube_id
                )
                
                # 取得草稿連結並更新到 H 欄
                # 轉換為標準 Gutenberg 編輯器 URL
                post_id = result.get('id')
                if post_id:
                    draft_link = f"{wp.site_url}/wp-admin/post.php?post={post_id}&action=edit"
                    
<<<<<<< HEAD
                    # 將文章 ID 填入 I 欄位
                    updates.append({
                        'range': f'I{row_index}',
                        'values': [[str(post_id)]]
                    })
                    logger.info(f"將文章 ID {post_id} 填入 I{row_index} 欄位")
=======
                    # 將 WordPress 文章 ID 填入 I 欄位
                    updates.append({
                        'range': f'I{row_index}',
                        'values': [[post_id]]
                    })
>>>>>>> e84bd404
                else:
                    draft_link = result.get('link', '建立草稿失敗')
                    
                updates.append({
                    'range': f'H{row_index}',
                    'values': [[draft_link]]
                })
                
            except Exception as wp_error:
                logger.error(f"WordPress 錯誤: {wp_error}")
                updates.append({
                    'range': f'H{row_index}',
                    'values': [['WordPress 錯誤']]
                })
                updates.append({
                    'range': f'K{row_index}',
                    'values': [['error']]
                })
                raise wp_error

        # 5) 更新狀態為完成
        updates.append({
            'range': f'K{row_index}',
            'values': [['done']]
        })

        return True

    except Exception as e:
        logger.error(f"處理失敗: {str(e)}")
        updates.append({
            'range': f'K{row_index}',
            'values': [['error']]
        })
        raise e

def check_pending_and_process(sheet):
    """主要處理邏輯"""
    download_dir = "/Users/Mac/Movies"  
    os.makedirs(download_dir, exist_ok=True)

    all_values = sheet.get_all_values()
    next_id = get_next_id(sheet)
    updates = []
    success_count = 0
    fail_count = 0
    
    # 初始化 WordPress API
    wp = WordPressAPI(logger) if ENABLE_WORDPRESS else None

    for i, row in enumerate(all_values, start=1):
        if i <= 2:  # 跳過前兩列
            continue

        if len(row) < 10:  # 資料不足，跳過
            continue

        video_id_in_sheet = row[0].strip()
        youtube_url = row[3].strip()  # D欄
        status = row[10].strip().lower()  # K欄

        if youtube_url and not video_id_in_sheet and status != 'done':
            # 每次都重新取得 next_id，避免重複
            assigned_id = get_next_id(sheet)

            # 立即更新 ID 和狀態
            sheet.update(f'A{i}', [[assigned_id]])
            sheet.update(f'J{i}', [['pending']])

            # 仍然加入更新列表，以便記錄
            updates.append({'range': f'A{i}', 'values': [[assigned_id]]})
            updates.append({'range': f'K{i}', 'values': [['pending']]})

            try:
                process_one_row(i, youtube_url, assigned_id, sheet, updates, download_dir, wp)
                success_count += 1
            except:
                fail_count += 1

    if updates:
        batch_update(sheet, updates)
    
    logger.info(f"處理完成，成功 {success_count} 筆，失敗 {fail_count} 筆")

def main():
    # 確保在程式開始時就載入環境變數
    dotenv_path = os.path.join(os.path.dirname(os.path.dirname(os.path.abspath(__file__))), 'config', '.env')
    load_dotenv(dotenv_path)
    
    # 檢查並更新 yt-dlp
    success, message = check_and_update_ytdlp()
    if not success:
        logger.error(f"yt-dlp 更新檢查失敗：{message}")
        return
    logger.info(message)
    
    sheet = setup_google_sheets()
    check_pending_and_process(sheet)

if __name__ == "__main__":
    main()<|MERGE_RESOLUTION|>--- conflicted
+++ resolved
@@ -285,20 +285,12 @@
                 if post_id:
                     draft_link = f"{wp.site_url}/wp-admin/post.php?post={post_id}&action=edit"
                     
-<<<<<<< HEAD
-                    # 將文章 ID 填入 I 欄位
+                    # 將 WordPress 文章 ID 填入 I 欄位
                     updates.append({
                         'range': f'I{row_index}',
                         'values': [[str(post_id)]]
                     })
                     logger.info(f"將文章 ID {post_id} 填入 I{row_index} 欄位")
-=======
-                    # 將 WordPress 文章 ID 填入 I 欄位
-                    updates.append({
-                        'range': f'I{row_index}',
-                        'values': [[post_id]]
-                    })
->>>>>>> e84bd404
                 else:
                     draft_link = result.get('link', '建立草稿失敗')
                     
@@ -366,7 +358,7 @@
 
             # 立即更新 ID 和狀態
             sheet.update(f'A{i}', [[assigned_id]])
-            sheet.update(f'J{i}', [['pending']])
+            sheet.update(f'K{i}', [['pending']])  # 注意：狀態欄位從 J 欄變成 K 欄
 
             # 仍然加入更新列表，以便記錄
             updates.append({'range': f'A{i}', 'values': [[assigned_id]]})
